--- conflicted
+++ resolved
@@ -6,24 +6,6 @@
 import { prisma } from "~/server/db";
 
 export const traceRouter = createTRPCRouter({
-<<<<<<< HEAD
-  all: publicProcedure.query(async () => {
-    const traces = await prisma.trace.findMany({
-      orderBy: {
-        timestamp: "desc",
-      },
-      include: {
-        scores: true,
-        observations: true,
-      },
-    });
-
-    return traces.map((trace) => ({
-      ...trace,
-      nestedObservation: nestObservations(trace.observations),
-    }));
-  }),
-=======
   all: publicProcedure
     .input(
       z.object({
@@ -52,12 +34,12 @@
         },
         include: {
           scores: true,
+          observations: true,
         },
       });
 
       return traces;
     }),
->>>>>>> 262d106b
 
   byId: publicProcedure.input(z.string()).query(async ({ input }) => {
     const [trace, observations] = await Promise.all([

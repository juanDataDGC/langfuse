import {
  type singleFilter,
  type timeFilter,
} from "@/src/server/api/interfaces/filters";
import { type ColumnDefinition } from "@/src/server/api/interfaces/tableDefinition";
import { Prisma, type PrismaClient } from "@prisma/client";
import { type Sql } from "@prisma/client/runtime/library";
import Decimal from "decimal.js";
import { type z } from "zod";
import { sqlInterface, aggregations } from "./sqlInterface";
import { tableDefinitions } from "./tableDefinitions";

export type InternalDatabaseRow = {
  [key: string]: bigint | number | Decimal | string | Date;
};

export type DatabaseRow = {
  [key: string]: string | number | Date;
};

export const executeQuery = async (
  prisma: PrismaClient,
  projectId: string,
  unsafeQuery: z.TypeOf<typeof sqlInterface>,
) => {
  const query = sqlInterface.parse(unsafeQuery);

  const sql = enrichAndCreateQuery(projectId, query);
<<<<<<< HEAD
  console.log("enriched query", sql.inspect());
=======

>>>>>>> 9b594a0b
  const response = await prisma.$queryRaw<InternalDatabaseRow[]>(sql);

  const parsedResult = outputParser(response);

  return parsedResult;
};

export const enrichAndCreateQuery = (
  projectId: string,
  queryUnsafe: z.TypeOf<typeof sqlInterface>,
) => {
  const query = sqlInterface.parse(queryUnsafe);
  return createQuery({
    ...query,
    filter: [...query.filter, ...getMandatoryFilter(query.from, projectId)],
  });
};

export const createQuery = (queryUnsafe: z.TypeOf<typeof sqlInterface>) => {
  const query = sqlInterface.parse(queryUnsafe);

  const cte = createDateRangeCte(query.from, query.filter, query.groupBy);

  const fromString = cte?.from ?? Prisma.sql` FROM ${getTableSql(query.from)}`;

  const selectFields = query.select.map((field) =>
    // raw mandatory everywhere here as this creates the selection
    // agg is typed via zod
    // column names come from our defs via the table definitions
    {
      const safeColumn = getColumnDefinition(query.from, field.column);
      return field.agg
        ? Prisma.sql`${Prisma.raw(field.agg)}(${getInternalSql(
            safeColumn,
          )}) as "${Prisma.raw(field.agg.toLowerCase())}${Prisma.raw(
            capitalizeFirstLetter(safeColumn.name),
          )}"`
        : Prisma.sql`${getInternalSql(safeColumn)} as "${Prisma.raw(
            safeColumn.name,
          )}"`;
    },
  );

  if (cte)
    // raw mandatory here
    selectFields.unshift(
      Prisma.sql`date_series."date" as "${Prisma.raw(cte.column.name)}"`,
    );

  let groupString = Prisma.empty;

  if (query.groupBy.length > 0 || cte) {
    const groupByFields = query.groupBy.map((groupBy) =>
      prepareGroupBy(query.from, groupBy),
    );
    groupString =
      groupByFields.length > 0
        ? Prisma.sql` GROUP BY ${Prisma.join(groupByFields, ", ")}`
        : Prisma.empty;
  }
  const selectString =
    selectFields.length > 0
      ? Prisma.sql` SELECT ${Prisma.join(selectFields, ", ")}`
      : Prisma.empty;

  const orderByString = prepareOrderByString(
    query.from,
    query.orderBy,
    cte ? true : false,
  );

  const filterString =
    query.filter.length > 0
      ? Prisma.sql` ${
          cte ? Prisma.sql` AND ` : Prisma.sql` WHERE `
        } ${prepareFilterString(
          query.from,
          query.filter,
          tableDefinitions[query.from]!.columns,
        )}`
      : Prisma.empty;

  const limitString = query.limit
    ? Prisma.sql` LIMIT ${query.limit}`
    : Prisma.empty;

  return Prisma.sql`${
    cte?.cte ?? Prisma.empty
  }${selectString}${fromString}${filterString}${groupString}${orderByString}${limitString};`;
};

const createAggregatedColumn = (
  from: z.infer<typeof sqlInterface>["from"],
  column: string,
  agg?: z.infer<typeof aggregations>,
): Prisma.Sql => {
  // raw mandatory everywhere here as this creates the selection
  // agg is typed via zod
  // column names come from our defs via the table definitions
  return agg
    ? Prisma.sql`${Prisma.raw(
        aggregations.parse(agg) as string,
      )}(${getInternalSql(getColumnDefinition(from, column))})`
    : Prisma.sql`${getInternalSql(getColumnDefinition(from, column))}`;
};

const prepareOrderByString = (
  from: z.infer<typeof sqlInterface>["from"],
  orderBy: z.infer<typeof sqlInterface>["orderBy"],
  hasCte: boolean,
): Prisma.Sql => {
  const orderBys = orderBy.map((orderBy) => {
    // raw mandatory here
    return Prisma.sql`${createAggregatedColumn(
      from,
      orderBy.column,
      orderBy.agg,
    )} ${Prisma.raw(orderBy.direction)}`;
  });
  const addedCte = hasCte
    ? [Prisma.sql`date_series."date" ASC`, ...orderBys]
    : orderBys;

  return addedCte.length > 0
    ? Prisma.sql` ORDER BY ${Prisma.join(addedCte, ", ")}`
    : Prisma.empty;
};

const prepareFilterString = (
  table: z.infer<typeof sqlInterface>["from"],
  filter: z.infer<typeof sqlInterface>["filter"],
  columnDefinitions: ColumnDefinition[],
): Prisma.Sql => {
  const filters = filter.map((filter) => {
    const column = columnDefinitions.find((x) => x.name === filter.column);
    if (!column) {
      console.error(`Column ${filter.column} not found`);
      throw new Error(`Column ${filter.column} not found`);
    }
    // raw manfatory for column defs and operator
    // non raw for value, which will go into parameterised string
    if (filter.type === "datetime") {
      return Prisma.sql`${getInternalSql(column)} ${Prisma.raw(
        filter.operator,
      )} ${filter.value}`;
    } else {
      return Prisma.sql`${getInternalSql(column)} ${Prisma.raw(
        filter.operator,
      )} ${filter.value} ${
        column.name === "type" && table === "observations"
          ? Prisma.sql`::"ObservationType"`
          : Prisma.empty
      }`;
    }
  });
  return Prisma.join(filters, " AND ");
};

const prepareGroupBy = (
  table: z.infer<typeof sqlInterface>["from"],
  groupBy: z.infer<typeof sqlInterface>["groupBy"][number],
) => {
  const internalColumn = getInternalSql(
    getColumnDefinition(table, groupBy.column),
  );
  if (groupBy.type === "datetime") {
    return Prisma.sql`date_series."date"`;
  } else {
    return internalColumn;
  }
};

function isTimeRangeFilter(
  filter: z.infer<typeof sqlInterface>["filter"][number],
): filter is z.infer<typeof timeFilter> {
  return filter.type === "datetime";
}

const createDateRangeCte = (
  fromUnsafe: z.infer<typeof sqlInterface>["from"],
  filtersUnsafe: z.infer<typeof singleFilter>[],
  groupByUnsafe: z.infer<typeof sqlInterface>["groupBy"],
) => {
  const from = sqlInterface.shape.from.parse(fromUnsafe);
  const groupBy = sqlInterface.shape.groupBy.parse(groupByUnsafe);
  const filters = sqlInterface.shape.filter.parse(filtersUnsafe);

  const groupByColumns = groupBy.filter((x) => x.type === "datetime");

  if (groupByColumns.length === 0) return undefined;
  if (groupByColumns.length > 1)
    throw new Error("Only one datetime group by is supported");

  const groupByColumn = groupByColumns[0];

  const dateTimeFilters = filters.filter(isTimeRangeFilter);

  const minDateColumn =
    dateTimeFilters.length > 1
      ? dateTimeFilters.find((x) => x.operator === ">" || x.operator === ">=")
      : undefined;

  const maxDateColumn =
    dateTimeFilters.length > 1
      ? dateTimeFilters.find((x) => x.operator === "<" || x.operator === "<=")
      : undefined;

  if (
    groupByColumn &&
    "temporalUnit" in groupByColumn &&
    minDateColumn &&
    maxDateColumn
  ) {
    if (
      minDateColumn?.column !== groupByColumn?.column ||
      maxDateColumn?.column !== groupByColumn?.column
    ) {
      throw new Error(
        "Min date column, max date column must match group by column",
      );
    }

    const startColumn = getColumnDefinition(from, minDateColumn.column);

    // raw mandatory for temporal unit. From and to are parameterised values
    // temporal unit is typed
    const cteString = Prisma.sql`
      WITH date_series AS (
        SELECT generate_series(${minDateColumn.value}, ${
          maxDateColumn.value
        }, '1 ${Prisma.raw(groupByColumn.temporalUnit)}') as date
      )
    `;

    // as above, raw is mandatory for columns and temporal unit
    const modifiedFrom = Prisma.sql` FROM date_series LEFT JOIN ${getTableSql(
      from,
    )} ON DATE_TRUNC('${Prisma.raw(
      groupByColumn.temporalUnit,
    )}', ${getInternalSql(startColumn)}) = DATE_TRUNC('${Prisma.raw(
      groupByColumn.temporalUnit,
    )}', date_series."date")`;

    return { cte: cteString, from: modifiedFrom, column: startColumn };
  }

  return undefined;
};

const getTableSql = (
  table: z.infer<typeof sqlInterface>["from"],
): Prisma.Sql => {
  return Prisma.raw(sqlInterface.shape.from.parse(table));
};

const getColumnDefinition = (
  tableUnsafe: z.infer<typeof sqlInterface>["from"],
  column: string,
): ColumnDefinition => {
  const table = sqlInterface.shape.from.parse(tableUnsafe);

  const foundColumn = tableDefinitions[table]!.columns.find((c) => {
    return c.name === column;
  });
  if (!foundColumn) {
    console.error(`Column ${column} not found in table ${table}`);
    throw new Error(`Column ${column} not found in table ${table}`);
  }
  return foundColumn;
};

const getInternalSql = (colDef: ColumnDefinition): Sql =>
  // raw required here, everything is typed
  Prisma.raw(colDef.internal);

const outputParser = (output: InternalDatabaseRow[]): DatabaseRow[] => {
  return output.map((row) => {
    const newRow: DatabaseRow = {};
    for (const key in row) {
      const val = row[key];
      if (typeof val === "bigint") {
        newRow[key] = Number(val);
      } else if (typeof val === "number") {
        newRow[key] = val;
      } else if (Decimal.isDecimal(val)) {
        newRow[key] = val.toNumber();
      } else if (typeof val === "string") {
        newRow[key] = val;
      } else if (val instanceof Date) {
        newRow[key] = val;
      } else if (val === null) {
        newRow[key] = val;
      } else {
        console.log(`Unknown type ${typeof val} for ${val}`);
        throw new Error(`Unknown type ${typeof val}`);
      }
    }
    return newRow;
  });
};

function capitalizeFirstLetter(str: string) {
  return str.charAt(0).toUpperCase() + str.slice(1);
}

const getMandatoryFilter = (
  tableUnsafe: z.infer<typeof sqlInterface>["from"],
  projectId: string,
) => {
  const table = sqlInterface.shape.from.parse(tableUnsafe);

  const observationFilter = {
    type: "string" as const,
    column: "observationsProjectId",
    operator: "=" as const,
    value: projectId,
  };

  const traceFilter = {
    type: "string" as const,
    column: "tracesProjectId",
    operator: "=" as const,
    value: projectId,
  };

  switch (table) {
    case "traces":
    case "traces_scores":
      return [traceFilter];
    case "traces_observations":
    case "traces_parent_observation_scores":
      return [traceFilter, observationFilter];
    case "observations":
      return [observationFilter];
  }
};<|MERGE_RESOLUTION|>--- conflicted
+++ resolved
@@ -26,11 +26,7 @@
   const query = sqlInterface.parse(unsafeQuery);
 
   const sql = enrichAndCreateQuery(projectId, query);
-<<<<<<< HEAD
-  console.log("enriched query", sql.inspect());
-=======
-
->>>>>>> 9b594a0b
+
   const response = await prisma.$queryRaw<InternalDatabaseRow[]>(sql);
 
   const parsedResult = outputParser(response);

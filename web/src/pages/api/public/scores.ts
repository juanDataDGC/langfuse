--- conflicted
+++ resolved
@@ -1,9 +1,5 @@
 import { prisma } from "@langfuse/shared/src/db";
-<<<<<<< HEAD
-import { Prisma, type Score } from "@langfuse/shared";
-=======
 import { Prisma, type Score } from "@langfuse/shared/src/db";
->>>>>>> de9c199a
 import { type NextApiRequest, type NextApiResponse } from "next";
 import { z } from "zod";
 import { cors, runMiddleware } from "@/src/features/public-api/server/cors";

--- conflicted
+++ resolved
@@ -41,22 +41,18 @@
     internal: 'o."end_time"',
   },
   {
-<<<<<<< HEAD
     name: "Time To First Token (s)",
     id: "timeToFirstToken",
     type: "number",
     internal: 'o."completion_start_time" - o."start_time"',
   },
   {
-=======
->>>>>>> 9b271f0b
     name: "Latency (s)",
     id: "latency",
     type: "number",
     internal: '"latency"',
   },
   {
-<<<<<<< HEAD
     name: "Time Per Output Token (s)",
     id: "timePerOutputToken",
     type: "number",
@@ -77,9 +73,6 @@
   {
     name: "Total Cost ($)",
     id: "totalCost",
-=======
-    name: "Total Cost ($)",
->>>>>>> 9b271f0b
     type: "number",
     internal: 'o."calculated_total_cost"',
   },
@@ -104,7 +97,6 @@
     options: [], // to be added at runtime
   },
   {
-<<<<<<< HEAD
     name: "Usage",
     id: "usage",
     type: "number",
@@ -123,8 +115,6 @@
     internal: 'o."output"',
   },
   {
-=======
->>>>>>> 9b271f0b
     name: "Metadata",
     id: "metadata",
     type: "stringObject",

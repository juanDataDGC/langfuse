<<<<<<< HEAD
import { type ColumnDefinition } from "@langfuse/shared";
=======
import {
  type OptionsDefinition,
  type ColumnDefinition,
} from "@/src/server/api/interfaces/tableDefinition";
>>>>>>> 0d28053a

export const sessionsViewCols: ColumnDefinition[] = [
  { name: "⭐️", id: "bookmarked", type: "boolean", internal: "s.bookmarked" },
  {
    name: "ID",
    id: "id",
    type: "string",
    internal: 's."id"',
  },
  {
    name: "User IDs",
    id: "userIds",
    type: "arrayOptions",
    internal: 't."userIds"',
    options: [], // to be filled in at runtime
  },
  {
    name: "Session Duration (s)",
    id: "sessionDuration",
    type: "number",
    internal: 'o."sessionDuration"',
  },
  {
    name: "Created At",
    id: "createdAt",
    type: "datetime",
    internal: 's."created_at"',
  },
  {
    name: "Traces Count",
    id: "countTraces",
    type: "number",
    internal: 't."countTraces"',
  },
  {
    name: "Input Cost ($)",
    id: "inputCost",
    type: "number",
    internal: 'o."inputCost"',
  },
  {
    name: "Output Cost ($)",
    id: "outputCost",
    type: "number",
    internal: 'o."outputCost"',
  },
  {
    name: "Total Cost ($)",
    id: "totalCost",
    type: "number",
    internal: 'o."totalCost"',
  },
  {
    name: "Input Tokens",
    id: "inputTokens",
    type: "number",
    internal: 'o."promptTokens"',
  },
  {
    name: "Output Tokens",
    id: "outputTokens",
    type: "number",
    internal: 'o."completionTokens"',
  },
  {
    name: "Total Tokens",
    id: "totalTokens",
    type: "number",
    internal: 'o."totalTokens"',
  },
  {
    name: "Usage",
    id: "usage",
    type: "number",
    internal: 'o."totalTokens"',
  },
];

export type SessionOptions = {
  userIds: Array<OptionsDefinition>;
};

export function sessionsTableColsWithOptions(
  options?: SessionOptions,
): ColumnDefinition[] {
  return sessionsViewCols.map((col) => {
    if (col.id === "userIds") {
      return { ...col, options: options?.userIds ?? [] };
    }
    return col;
  });
}<|MERGE_RESOLUTION|>--- conflicted
+++ resolved
@@ -1,11 +1,7 @@
-<<<<<<< HEAD
-import { type ColumnDefinition } from "@langfuse/shared";
-=======
 import {
   type OptionsDefinition,
   type ColumnDefinition,
 } from "@/src/server/api/interfaces/tableDefinition";
->>>>>>> 0d28053a
 
 export const sessionsViewCols: ColumnDefinition[] = [
   { name: "⭐️", id: "bookmarked", type: "boolean", internal: "s.bookmarked" },

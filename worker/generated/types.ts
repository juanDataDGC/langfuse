--- conflicted
+++ resolved
@@ -129,17 +129,17 @@
   updated_at: Generated<Timestamp>;
 };
 export type EvalTemplate = {
-    id: string;
-    created_at: Generated<Timestamp>;
-    updated_at: Generated<Timestamp>;
-    project_id: string;
-    name: string;
-    version: number;
-    prompt: string;
-    model: string;
-    model_params: unknown;
-    vars: Generated<string[]>;
-    output_schema: unknown;
+  id: string;
+  created_at: Generated<Timestamp>;
+  updated_at: Generated<Timestamp>;
+  project_id: string;
+  name: string;
+  version: number;
+  prompt: string;
+  model: string;
+  model_params: unknown;
+  vars: Generated<string[]>;
+  output_schema: unknown;
 };
 export type Events = {
   id: string;
@@ -335,33 +335,6 @@
   expires: Timestamp;
 };
 export type DB = {
-<<<<<<< HEAD
-    Account: Account;
-    api_keys: ApiKey;
-    audit_logs: AuditLog;
-    cron_jobs: CronJobs;
-    dataset_items: DatasetItem;
-    dataset_run_items: DatasetRunItems;
-    dataset_runs: DatasetRuns;
-    datasets: Dataset;
-    eval_templates: EvalTemplate;
-    events: Events;
-    Example: Example;
-    membership_invitations: MembershipInvitation;
-    memberships: Membership;
-    models: Model;
-    observations: Observation;
-    observations_view: ObservationView;
-    pricings: Pricing;
-    projects: Project;
-    prompts: Prompt;
-    scores: Score;
-    Session: Session;
-    trace_sessions: TraceSession;
-    traces: Trace;
-    users: User;
-    verification_tokens: VerificationToken;
-=======
   Account: Account;
   api_keys: ApiKey;
   audit_logs: AuditLog;
@@ -386,5 +359,4 @@
   traces: Trace;
   users: User;
   verification_tokens: VerificationToken;
->>>>>>> 4c5d61d1
 };
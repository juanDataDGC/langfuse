{
  "name": "worker",
  "version": "1.0.0",
  "description": "",
  "main": "index.js",
  "private": true,
  "scripts": {
    "test": "vitest run",
    "coverage": "vitest run --coverage",
<<<<<<< HEAD
    "build": "tsc -p tsconfig.json",
    "start": "node dist/index.js",
    "dev": "dotenv -e ../.env -- nodemon src/index.ts",
    "lint": "eslint .",
    "lint:fix": "eslint --fix ."
=======
    "build": "tsc --build tsconfig.json",
    "start": "node dist/src/index.js",
    "dev": "tsc-watch --build --verbose --preserveWatchOutput --onSuccess 'node dist/src/index.js'",
    "lint": "eslint . --ext .js,.jsx,.ts,.tsx",
    "lint:fix": "eslint . --ext .js,.jsx,.ts,.tsx --fix"
>>>>>>> 4c5d61d1
  },
  "author": "",
  "license": "MIT",
  "dependencies": {
    "backoff": "^2.5.0",
    "bullmq": "^5.4.2",
<<<<<<< HEAD
    "fastify": "^4.26.1",
    "kysely": "^0.27.2",
=======
    "cors": "^2.8.5",
    "dotenv": "^16.4.5",
    "express": "^4.18.3",
    "ioredis": "^5.3.2",
    "kysely": "^0.27.3",
>>>>>>> 4c5d61d1
    "node": "^21.6.2",
    "openai": "^4.28.4",
    "pg": "^8.11.3",
    "pino-pretty": "^10.3.1",
    "shared": "1.0.0",
    "zod": "^3.22.4"
  },
  "devDependencies": {
    "@types/node": "^20.11.19",
    "@types/pg": "^8.11.2",
    "@typescript-eslint/parser": "^7.2.0",
    "eslint": "^8.57.0",
    "eslint-config-prettier": "^9.1.0",
    "eslint-config-standard": "^17.1.0",
    "eslint-plugin-prettier": "^5.1.3",
    "kysely-codegen": "^0.11.0",
    "nodemon": "^3.0.3",
    "prettier": "^3.2.5",
    "ts-node": "^10.9.2",
    "tsc-watch": "^6.0.4",
    "typescript": "^5.3.3",
    "vitest": "^1.3.1"
  }
}<|MERGE_RESOLUTION|>--- conflicted
+++ resolved
@@ -7,35 +7,22 @@
   "scripts": {
     "test": "vitest run",
     "coverage": "vitest run --coverage",
-<<<<<<< HEAD
-    "build": "tsc -p tsconfig.json",
-    "start": "node dist/index.js",
-    "dev": "dotenv -e ../.env -- nodemon src/index.ts",
-    "lint": "eslint .",
-    "lint:fix": "eslint --fix ."
-=======
     "build": "tsc --build tsconfig.json",
     "start": "node dist/src/index.js",
     "dev": "tsc-watch --build --verbose --preserveWatchOutput --onSuccess 'node dist/src/index.js'",
     "lint": "eslint . --ext .js,.jsx,.ts,.tsx",
     "lint:fix": "eslint . --ext .js,.jsx,.ts,.tsx --fix"
->>>>>>> 4c5d61d1
   },
   "author": "",
   "license": "MIT",
   "dependencies": {
     "backoff": "^2.5.0",
     "bullmq": "^5.4.2",
-<<<<<<< HEAD
-    "fastify": "^4.26.1",
-    "kysely": "^0.27.2",
-=======
     "cors": "^2.8.5",
     "dotenv": "^16.4.5",
     "express": "^4.18.3",
     "ioredis": "^5.3.2",
     "kysely": "^0.27.3",
->>>>>>> 4c5d61d1
     "node": "^21.6.2",
     "openai": "^4.28.4",
     "pg": "^8.11.3",

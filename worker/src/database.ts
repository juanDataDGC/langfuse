import { Kysely, PostgresDialect } from "kysely";
import { Pool } from "pg";
<<<<<<< HEAD
import { DB } from "@langfuse/shared/src/db";
=======
import { DB } from "@langfuse/shared/prisma/generated/types";
import { env } from "./env";
>>>>>>> e46652bc

export const db = new Kysely<DB>({
  dialect: new PostgresDialect({
    pool: new Pool({
      connectionString: env.DATABASE_URL,
    }),
  }),
});<|MERGE_RESOLUTION|>--- conflicted
+++ resolved
@@ -1,11 +1,7 @@
 import { Kysely, PostgresDialect } from "kysely";
 import { Pool } from "pg";
-<<<<<<< HEAD
-import { DB } from "@langfuse/shared/src/db";
-=======
 import { DB } from "@langfuse/shared/prisma/generated/types";
 import { env } from "./env";
->>>>>>> e46652bc
 
 export const db = new Kysely<DB>({
   dialect: new PostgresDialect({

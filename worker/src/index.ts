--- conflicted
+++ resolved
@@ -3,9 +3,6 @@
 const port = process.env.PORT ? parseInt(process.env.PORT) : 3030;
 app.listen(port, () => {
   console.log(`Listening: http://localhost:${port}`);
-<<<<<<< HEAD
-});
-=======
 });
 
 // import consumer from "./redis-consumer";
@@ -44,5 +41,4 @@
 //   console.log("GET /", request, reply);
 
 //   return { hello: sum(1, 2) + subtract(3, 1) + multiply(2, 2) };
-// });
->>>>>>> f0c59056
+// });
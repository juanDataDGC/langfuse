--- conflicted
+++ resolved
@@ -1,18 +1,6 @@
 {
   "extends": "@repo/typescript-config/base.json",
   "compilerOptions": {
-<<<<<<< HEAD
-    "composite": true,
-    "target": "es2017",
-    "module": "commonjs",
-    "esModuleInterop": true,
-    "forceConsistentCasingInFileNames": true,
-    "skipLibCheck": true,
-    "outDir": "dist",
-    "strictNullChecks": true
-  },
-  "include": ["**/*.ts", "**/*.tsx", "**/*.cjs", "**/*.mjs", ".eslintrc.json"]
-=======
     "esModuleInterop": true,
     "moduleResolution": "Node",
     "module": "commonjs",
@@ -24,5 +12,4 @@
   },
   "include": ["."],
   "exclude": ["node_modules", "dist"]
->>>>>>> c6555db3
 }